import asyncio
import logging
import re
from os import path

from decouple import config
from fastapi import HTTPException, Request, status

from app.models.system import APIPlatform, RawDebugLogData, SystemInfo
from app.utils import SSE, send_sse_message

PLATFORM = config("platform", default=APIPlatform.RASPIBLITZ)
if PLATFORM == APIPlatform.RASPIBLITZ:
    from app.repositories.hardware_impl.raspiblitz import (
        HW_INFO_YIELD_TIME,
        get_hardware_info_impl,
    )
    from app.repositories.system_impl.raspiblitz import get_system_info_impl
elif PLATFORM == APIPlatform.NATIVE_PYTHON:
    from app.repositories.hardware_impl.native_python import (
        HW_INFO_YIELD_TIME,
        get_hardware_info_impl,
    )
    from app.repositories.system_impl.native_python import get_system_info_impl
else:
    raise RuntimeError(f"Unknown platform {PLATFORM}")

SHELL_SCRIPT_PATH = config("shell_script_path")
GET_DEBUG_LOG_SCRIPT = path.join(SHELL_SCRIPT_PATH, "config.scripts", "blitz.debug.sh")


def _check_shell_scripts_status():
    if not path.exists(SHELL_SCRIPT_PATH):
        raise Exception(f"invalid shell script path: {SHELL_SCRIPT_PATH}")

    if not path.isfile(GET_DEBUG_LOG_SCRIPT):
        raise Exception(f"Required file does not exist: {GET_DEBUG_LOG_SCRIPT}")


_check_shell_scripts_status()


async def call_script(scriptPath) -> str:
    cmd = f"bash {scriptPath}"
    logging.warning(f"running script: {cmd}")
    proc = await asyncio.create_subprocess_shell(
        cmd,
        stdout=asyncio.subprocess.PIPE,
        stderr=asyncio.subprocess.PIPE,
    )
    stdout, stderr = await proc.communicate()
    if stdout:
        return stdout.decode()
    if stderr:
        logging.error(stderr.decode())
    return ""


def parse_key_value_lines(lines: list) -> dict:
    Dict = {}
    for line in lines:
        logging.warning(f"line({line})")
        if len(line.strip()) == 0:
            continue
        if line.strip().startswith("#"):
            continue
        if line.find("=") <= 0:
            continue
        key, value = line.strip().split("=", 1)
        Dict[key] = value.strip('"').strip("'")
    return Dict


<<<<<<< HEAD
def passwordValid(password : str):
    if len(password) < 8: return False
    if password.find(' ') >= 0: return False
    return re.match('^[\.a-zA-Z0-9-]*$', password) 

def nameValid(password : str):
    if len(password) < 3: return False
    if password.find(' ') >= 0: return False
    return re.match('^[\.a-zA-Z0-9-_]*$', password) 
=======
def parse_key_value_text(text: str) -> dict:
    return parse_key_value_lines(text.splitlines())


def password_valid(password: str):
    if len(password) < 8:
        return False
    if password.find(" ") >= 0:
        return False
    return re.match("^[a-zA-Z0-9]*$", password)

>>>>>>> 85d2de19

async def get_system_info() -> SystemInfo:
    try:
        return await get_system_info_impl()
    except HTTPException as r:
        raise
    except NotImplementedError as r:
        raise HTTPException(status.HTTP_501_NOT_IMPLEMENTED, detail=r.args[0])


async def get_hardware_info() -> map:
    return await get_hardware_info_impl()


async def subscribe_hardware_info(request: Request):
    while True:
        if await request.is_disconnected():
            # stop if client disconnects
            break
        yield await get_hardware_info()
        await asyncio.sleep(HW_INFO_YIELD_TIME)


async def get_debug_logs_raw() -> RawDebugLogData:
    cmd = f"bash {GET_DEBUG_LOG_SCRIPT}"
    proc = await asyncio.create_subprocess_shell(
        cmd,
        stdout=asyncio.subprocess.PIPE,
        stderr=asyncio.subprocess.PIPE,
    )

    stdout, stderr = await proc.communicate()

    if stderr:
        raise HTTPException(
            status_code=status.HTTP_500_INTERNAL_SERVER_ERROR,
            detail=f"""
f"[{cmd!r} exited with {proc.returncode}]"\n
[stderr]\n{stderr.decode()}
        """,
        )

    if stdout:
        return RawDebugLogData(raw_data=f"[stdout]\n{stdout.decode()}")

    raise HTTPException(
        status_code=status.HTTP_500_INTERNAL_SERVER_ERROR,
        detail=f"{cmd} returned no error and no output.",
    )


async def _handle_gather_hardware_info():
    last_info = {}
    while True:
        info = await get_hardware_info()
        if last_info != info:
            await send_sse_message(SSE.HARDWARE_INFO, info)
            last_info = info

        await asyncio.sleep(HW_INFO_YIELD_TIME)


async def register_hardware_info_gatherer():
    loop = asyncio.get_event_loop()
    loop.create_task(_handle_gather_hardware_info())<|MERGE_RESOLUTION|>--- conflicted
+++ resolved
@@ -71,17 +71,6 @@
     return Dict
 
 
-<<<<<<< HEAD
-def passwordValid(password : str):
-    if len(password) < 8: return False
-    if password.find(' ') >= 0: return False
-    return re.match('^[\.a-zA-Z0-9-]*$', password) 
-
-def nameValid(password : str):
-    if len(password) < 3: return False
-    if password.find(' ') >= 0: return False
-    return re.match('^[\.a-zA-Z0-9-_]*$', password) 
-=======
 def parse_key_value_text(text: str) -> dict:
     return parse_key_value_lines(text.splitlines())
 
@@ -93,7 +82,14 @@
         return False
     return re.match("^[a-zA-Z0-9]*$", password)
 
->>>>>>> 85d2de19
+
+def name_valid(password : str):
+    if len(password) < 3:
+        return False
+    if password.find(' ') >= 0:
+        return False
+    return re.match('^[\.a-zA-Z0-9-_]*$', password) 
+
 
 async def get_system_info() -> SystemInfo:
     try:
